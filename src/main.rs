--- conflicted
+++ resolved
@@ -1,484 +1,8 @@
 use clap::Parser;
 use hps_ble::{run, Config, Result};
 
-<<<<<<< HEAD
-use bluer::{
-    adv::Advertisement,
-    gatt::local::{
-        Application,
-        Characteristic,
-        CharacteristicNotify,
-        CharacteristicNotifyMethod,
-        CharacteristicRead,
-        CharacteristicWrite,
-        CharacteristicWriteMethod,
-        Service
-    },
-    UuidExt,
-};
-use byteorder::{LittleEndian, WriteBytesExt};
-use futures::FutureExt;
-use log::{debug, error, info};
-use reqwest::{Method, Response};
-use std::{env, sync::Arc, time::Duration};
-use substring::Substring;
-use tokio::{
-    sync::Mutex,
-    time::sleep,
-    signal::unix::{signal, SignalKind}
-};
-
-
-#[derive(Clone, Debug, Copy)]
-#[repr(u8)]
-enum HttpControlOption {
-    Invalid = 0,
-    Get = 1, // HTTP GET Request	N/A	Initiates an HTTP GET Request.
-    Head = 2, //	HTTP HEAD Request	N/A	Initiates an HTTP HEAD Request.
-    Post = 3, //	HTTP POST Request	N/A	Initiates an HTTP POST Request.
-    Put = 4, //	HTTP PUT Request	N/A	Initiates an HTTP PUT Request.
-    Delete = 5, //	HTTP DELETE Request	N/A	Initiates an HTTP DELETE Request.
-    SecureGet = 6, //	HTTPS GET Request	N/A	Initiates an HTTPS GET Reques.t
-    SecureHead = 7, //	HTTPS HEAD Request	N/A	Initiates an HTTPS HEAD Request.
-    SecurePost = 8, //	HTTPS POST Request	N/A	Initiates an HTTPS POST Request.
-    SecurePut = 9, //	HTTPS PUT Request	N/A	Initiates an HTTPS PUT Request.
-    SecureDelete = 10, //	HTTPS DELETE Request	N/A	Initiates an HTTPS DELETE Request.
-    Cancel = 11, //	HTTP Request Cancel	N/A	Terminates any executing HTTP Request from the HPS Client.
-}
-
-impl HttpControlOption {
-    pub fn from_u8(i: u8) -> HttpControlOption {
-        match i {
-            1 => HttpControlOption::Get,
-            2 => HttpControlOption::Head,
-            3 => HttpControlOption::Post,
-            4 => HttpControlOption::Put,
-            5 => HttpControlOption::Delete,
-            6 => HttpControlOption::SecureGet,
-            7 => HttpControlOption::SecureHead,
-            8 => HttpControlOption::SecurePost,
-            9 => HttpControlOption::SecurePut,
-            10 => HttpControlOption::SecureDelete,
-            11 => HttpControlOption::Cancel,
-            _ => HttpControlOption::Invalid,
-        }
-    }
-}
-
-#[derive(Clone, Debug, Copy)]
-#[repr(u8)]
-enum HttpDataStatusBit {
-    // 3rd byte of http_status_code
-    HeadersReceived = 1, // Headers Received
-    // 0	The response-header and entity-header fields were not received in the HTTP response or stored in the HTTP Headers characteristic.
-    // 1	The response-header and entity-header fields were received in the HTTP response and stored in the HTTP Headers characteristic for the Client to read.
-    HeadersTruncated = 2, // Headers Truncated
-    // 0	Any received response-header and entity-header fields did not exceed 512 octets in length.
-    // 1	The response-header and entity-header fields exceeded 512 octets in length and the first 512 octets were saved in the HTTP Headers characteristic.
-    BodyReceived = 4, // Body Received
-    // 0	The entity-body field was not received in the HTTP response or stored in the HTTP Entity Body characteristic.
-    // 1	The entity-body field was received in the HTTP response and stored in the HTTP Entity Body characteristic for the Client to read.
-    BodyTruncated = 8, // Body Truncated
-    // 0	Any received entity-body field did not exceed 512 octets in length.
-    // 1	The entity-body field exceeded 512 octets in length and the first 512 octets were saved in the HTTP Headers characteristic
-}
-
-
-#[tokio::main(flavor = "current_thread")]
-async fn main() -> bluer::Result<()> {
-    env_logger::init();
-
-    // let cmd = clap::Command::new("cargo")
-    //     .bin_name("cargo")
-    //     .subcommand_required(true)
-    //     .subcommand(
-    //     clap::command!("example").arg(
-    //         clap::arg!(--"manifest-path" <PATH>)
-    //             .value_parser(clap::value_parser!(std::path::PathBuf)),
-    //     ),
-    // );
-    // let matches = cmd.get_matches();
-
-    // return Ok(());
-
-    let service_uuid = uuid::Uuid::from_u16(0x1823); // HTTP Proxy Service
-    let http_uri_uuid = uuid::Uuid::from_u16(0x2AB6);
-    let http_headers_uuid = uuid::Uuid::from_u16(0x2AB7);
-    let http_status_code_uuid = uuid::Uuid::from_u16(0x2AB8);
-    let http_entity_body_uuid = uuid::Uuid::from_u16(0x2AB9);
-    let http_control_point_uuid = uuid::Uuid::from_u16(0x2ABA);
-    let https_security_uuid = uuid::Uuid::from_u16(0x2ABB);
-
-
-    let session: bluer::Session = bluer::Session::new().await?;
-    let adapter = session.default_adapter().await?;
-    adapter.set_powered(true).await?;
-
-    info!("Advertising on Bluetooth adapter {} with address {}", adapter.name(), adapter.address().await?);
-    let le_advertisement = Advertisement {
-        service_uuids: vec![service_uuid].into_iter().collect(),
-        discoverable: Some(true),
-        local_name: Some("gatt_hps_server".to_string()),
-        ..Default::default()
-    };
-    let adv_handle = adapter.advertise(le_advertisement).await?;
-
-    info!("Serving GATT echo service on Bluetooth adapter {}", adapter.name());
-    
-    let http_uri: Arc<Mutex<Vec<u8>>> = Arc::new(Mutex::new(Vec::new()));
-    let http_uri_read = http_uri.clone();
-    let http_uri_write = http_uri.clone();
-
-    let http_headers: Arc<Mutex<Vec<u8>>> = Arc::new(Mutex::new(Vec::new()));
-    let http_headers_read = http_headers.clone();
-    let http_headers_write = http_headers.clone();
-
-    let http_status_code: Arc<Mutex<Vec<u8>>> = Arc::new(Mutex::new(Vec::new()));
-    let http_status_code_read = http_status_code.clone();
-    let http_status_code_notify = http_status_code.clone();
-
-    let http_entity_body: Arc<Mutex<Vec<u8>>> = Arc::new(Mutex::new(Vec::new()));
-    let http_entity_body_read = http_entity_body.clone();
-    let http_entity_body_write = http_entity_body.clone();
-
-    let https_security: Arc<Mutex<Vec<u8>>> = Arc::new(Mutex::new(Vec::new()));
-    let https_security_read = https_security.clone();
-
-    let http_control_point_uri = http_uri.clone();
-    let http_control_point_headers = http_headers.clone();
-    let http_control_point_status_code = http_status_code.clone();
-    let http_control_point_entity_body = http_entity_body.clone();
-    let http_control_point_security = https_security.clone();
-    
-    let app = Application {
-        services: vec![Service {
-            uuid: service_uuid,
-            primary: true,
-            characteristics: vec![
-                Characteristic {
-                    uuid: http_uri_uuid,
-                    read: Some(CharacteristicRead {
-                        read: true,
-                        fun: Box::new(move |req| {
-                            let value = http_uri_read.clone();
-                            async move {
-                                let value = value.lock().await.clone();
-                                debug!("Read request {:?} with value {:x?}", &req, &value);
-                                Ok(value)
-                            }
-                            .boxed()
-                        }),
-                        ..Default::default()
-                    }),
-                    write: Some(CharacteristicWrite {
-                        write: true,
-                        write_without_response: true,
-                        method: CharacteristicWriteMethod::Fun(Box::new(move |new_value, req| {
-                            let value = http_uri_write.clone();
-                            async move {
-                                debug!("Write request {:?} with value {:x?}", &req, &new_value);
-                                let mut value = value.lock().await;
-                                *value = new_value;
-                                Ok(())
-                            }
-                            .boxed()
-                        })),
-                        ..Default::default()
-                    }),
-                    ..Default::default()
-                },
-                Characteristic {
-                    uuid: http_headers_uuid,
-                    read: Some(CharacteristicRead {
-                        read: true,
-                        fun: Box::new(move |req| {
-                            let value = http_headers_read.clone();
-                            async move {
-                                let value = value.lock().await.clone();
-                                debug!("Read request {:?} with value {:x?}", &req, &value);
-                                Ok(value)
-                            }
-                            .boxed()
-                        }),
-                        ..Default::default()
-                    }),
-                    write: Some(CharacteristicWrite {
-                        write: true,
-                        write_without_response: true,
-                        method: CharacteristicWriteMethod::Fun(Box::new(move |new_value, req| {
-                            let value = http_headers_write.clone();
-                            async move {
-                                debug!("Write request {:?} with value {:x?}", &req, &new_value);
-                                let mut value = value.lock().await;
-                                *value = new_value;
-                                Ok(())
-                            }
-                            .boxed()
-                        })),
-                        ..Default::default()
-                    }),
-                    ..Default::default()
-                },
-                Characteristic {
-                    uuid: http_status_code_uuid,
-                    read: Some(CharacteristicRead {
-                        read: true,
-                        fun: Box::new(move |req| {
-                            let value = http_status_code_read.clone();
-                            async move {
-                                let value = value.lock().await.clone();
-                                debug!("Read request {:?} with value {:x?}", &req, &value);
-                                Ok(value)
-                            }
-                            .boxed()
-                        }),
-                        ..Default::default()
-                    }),
-                    notify: Some(CharacteristicNotify {
-                        notify: true,
-                        method: CharacteristicNotifyMethod::Fun(Box::new(move |mut notifier| {
-                            let value = http_status_code_notify.clone();
-                            async move {
-                                tokio::spawn(async move {
-                                    debug!(
-                                        "Notification session start with confirming={:?}",
-                                        notifier.confirming()
-                                    );
-                                    loop {
-                                        {
-                                            let value = value.lock().await;
-                                            debug!("Notifying with value {:x?}", &*value);
-                                            if let Err(err) = notifier.notify(value.to_vec()).await {
-                                                error!("Notification error: {}", &err);
-                                                break;
-                                            }
-                                        }
-                                        sleep(Duration::from_secs(5)).await;
-                                    }
-                                    debug!("Notification session stop");
-                                });
-                            }
-                            .boxed()
-                        })),
-                        ..Default::default()
-                    }),
-                    ..Default::default()
-                },
-                Characteristic {
-                    uuid: http_entity_body_uuid,
-                    read: Some(CharacteristicRead {
-                        read: true,
-                        fun: Box::new(move |req| {
-                            let value = http_entity_body_read.clone();
-                            async move {
-                                let value = value.lock().await.clone();
-                                debug!("Read request {:?} with value {:x?}", &req, &value);
-                                Ok(value)
-                            }
-                            .boxed()
-                        }),
-                        ..Default::default()
-                    }),
-                    write: Some(CharacteristicWrite {
-                        write: true,
-                        write_without_response: true,
-                        method: CharacteristicWriteMethod::Fun(Box::new(move |new_value, req| {
-                            let value = http_entity_body_write.clone();
-                            async move {
-                                debug!("Write request {:?} with value {:x?}", &req, &new_value);
-                                let mut value = value.lock().await;
-                                *value = new_value;
-                                Ok(())
-                            }
-                            .boxed()
-                        })),
-                        ..Default::default()
-                    }),
-                    ..Default::default()
-                },
-                Characteristic {
-                    uuid: https_security_uuid,
-                    read: Some(CharacteristicRead {
-                        read: true,
-                        fun: Box::new(move |req| {
-                            let value = https_security_read.clone();
-                            async move {
-                                let value = value.lock().await.clone();
-                                debug!("Read request {:?} with value {:x?}", &req, &value);
-                                Ok(value)
-                            }
-                            .boxed()
-                        }),
-                        ..Default::default()
-                    }),
-                    ..Default::default()
-                },
-                Characteristic {
-                    uuid: http_control_point_uuid,
-                    write: Some(CharacteristicWrite {
-                        write: true,
-                        write_without_response: true,
-                        method: CharacteristicWriteMethod::Fun(Box::new(move |new_value, req| {
-                            let byte_uri = http_control_point_uri.clone();
-                            let byte_headers = http_control_point_headers.clone();
-                            let byte_body = http_control_point_entity_body.clone();
-                            let byte_status = http_control_point_status_code.clone();
-                            async move {
-                                // Method and protocol
-                                let method: Method;
-                                let protocol: &str;
-                                match new_value.first() {
-                                    Some(first) => {
-                                        match HttpControlOption::from_u8(*first) {
-                                            HttpControlOption::Get => { method = Method::GET; protocol = "http"; },
-                                            HttpControlOption::Head => { method = Method::HEAD; protocol = "http"; },
-                                            HttpControlOption::Post => { method = Method::POST; protocol = "http"; },
-                                            HttpControlOption::Put => { method = Method::PUT; protocol = "http"; },
-                                            HttpControlOption::Delete => { method = Method::DELETE; protocol = "http"; },
-                                            HttpControlOption::SecureGet => { method = Method::GET; protocol = "https"; },
-                                            HttpControlOption::SecureHead => { method = Method::HEAD; protocol = "https"; },
-                                            HttpControlOption::SecurePost => { method = Method::POST; protocol = "https"; },
-                                            HttpControlOption::SecurePut => { method = Method::PUT; protocol = "https"; },
-                                            HttpControlOption::SecureDelete => { method = Method::DELETE; protocol = "https"; },
-                                            _ => { 
-                                                error!("Invalid method");
-                                                return Ok(());
-                                            },
-                                        }
-                                    },
-                                    None => {
-                                        error!("No number has been provided");
-                                        return Ok(());
-                                    },
-                                }
-                                debug!("Method: '{}', Protocol: '{}'", method, protocol);
-
-                                // URL
-                                let address = match String::from_utf8(byte_uri.lock().await.to_vec()) {
-                                    Ok(string) => string,
-                                    Err(e) => {
-                                        error!("Unable to parse uri as string. Reason: {}", e);
-                                        String::new()
-                                    },
-                                };
-                                if address == "" {
-                                    return Ok(())
-                                }
-                                let url = format!("{}://{}", protocol, address);
-                                debug!("Sending request to '{}'", url);
-
-                                // Headers
-                                let headers: String;
-                                match String::from_utf8(byte_headers.lock().await.to_vec()) {
-                                    Ok(s) => headers = s,
-                                    Err(e) => {
-                                        error!("Unable to parse headers as string. Reason: {}", e);
-                                        return Ok(());
-                                    },
-                                };
-
-                                let client = reqwest::Client::new();
-                                let mut req_builder = client.request(method, url).timeout(Duration::new(60, 0));
-                                for h in headers.split("\r\n") {
-                                    let i = match h.find(":") {
-                                        Some(k) => k.try_into().unwrap(),
-                                        None => continue,
-                                    };
-                                    let header_key = h.substring(0, i).trim().to_string();
-                                    let header_value = h.substring(i+1, h.len()).trim().to_string();
-                                    debug!("Header: '{}: {}'", header_key, header_value);
-                                    req_builder = req_builder.header(header_key, header_value);
-                                }
-
-                                // Body
-                                let body: String;
-                                match String::from_utf8(byte_body.lock().await.to_vec()) {
-                                    Ok(s) => body = s,
-                                    Err(e) => {
-                                        error!("Unable to parse body as string. Reason: {}", e);
-                                        return Ok(());
-                                    },
-                                };
-                                debug!("Body: '{}'", body);
-                                if body != "" {
-                                    req_builder = req_builder.body(body);
-                                }
-
-                                // Response
-                                let res: Response;
-                                match req_builder.send().await {
-                                    Ok(r) => res = r,
-                                    Err(e) => {
-                                        error!("Unable to send the request. Reason: {}", e);
-                                        return Ok(());
-                                    }
-                                };
-                                debug!("Response: {:?}", &res);
-
-                                let mut status = Vec::new();
-                                status.write_u16::<LittleEndian>(res.status().into()).unwrap();
-
-                                // Write headers into buffer
-                                let mut headers_str = String::new();
-                                for (k, v) in res.headers() {
-                                    headers_str = format!("{}{}: {}\r\n", headers_str, k.as_str().to_owned(), String::from_utf8_lossy(v.as_bytes()).into_owned());
-                                }
-                                let mut header_values = byte_headers.lock().await;
-                                *header_values = headers_str.as_bytes().to_vec();
-                                let headers_status = if header_values.len() <= req.mtu.into() { HttpDataStatusBit::HeadersReceived as u8 } else { HttpDataStatusBit::HeadersTruncated as u8 };
-
-                                // Write body into buffer
-                                let mut body_values = byte_body.lock().await;
-                                *body_values = match &res.bytes().await {
-                                    Ok(b) => b.to_vec(),
-                                    Err(e) => {
-                                        error!("Unable to parse response body. Reason: {}", e);
-                                        return Ok(());
-                                    } 
-                                };
-                                let body_status = if body_values.len() <= req.mtu.into() { HttpDataStatusBit::BodyReceived as u8 } else { HttpDataStatusBit::BodyTruncated as u8 };
-                                status.write_u8(headers_status | body_status).unwrap();
-                                
-                                // Write HTTP response code
-                                let mut status_values = byte_status.lock().await;
-                                *status_values = status;
-
-                                debug!("Write request {:?} with value {:x?}", &req, &new_value);
-
-                                Ok(())
-                            }.boxed()
-                        })),
-                        ..Default::default()
-                    }),
-                    ..Default::default()
-                },
-            ],
-            ..Default::default()
-        }],
-        ..Default::default()
-    };
-    let app_handle = adapter.serve_gatt_application(app).await?;
-
-    info!("Service ready.");
-
-    // Graceful shutdown when sigint or sigterm are received
-    let mut signal_terminate = signal(SignalKind::terminate())?;
-    let mut signal_interrupt = signal(SignalKind::interrupt())?;
-    tokio::select! {
-        _ = signal_terminate.recv() => info!("Received SIGTERM"),
-        _ = signal_interrupt.recv() => info!("Received SIGINT"),
-    };
-
-    info!("Removing service and advertisement");
-    drop(app_handle);
-    drop(adv_handle);
-    sleep(Duration::from_secs(1)).await;
-    
-    Ok(())
-=======
 #[tokio::main]
 async fn main() -> Result<()> {
     let config = Config::parse();
     run(config).await
->>>>>>> ee1b8e1f
 }